--- conflicted
+++ resolved
@@ -47,13 +47,8 @@
   attributes: MapCustomProp["attributes"];
 };
 
-<<<<<<< HEAD
-export type ArrayTypedMapCustomProp = {
-  type: "array_typed_map";
-=======
 export type TypedMapCustomProp = {
   type: "typed_map";
->>>>>>> c43100dd
   attributes: ({
     fieldName: string;
   } & (
@@ -66,6 +61,12 @@
   selectedOption?: string;
 };
 
+export type ArrayTypedMapCustomProp = {
+  type: "array_typed_map";
+  attributes: TypedMapCustomProp["attributes"];
+  selectedOption?: string;
+};
+
 export type CustomPropsTreeOptions = {
   dataTypes: {
     [propName: string]:
@@ -75,11 +76,7 @@
       | ArrayEnumCustomProp
       | ArrayMapCustomProp
       | VariableKeyMapCustomProp
-<<<<<<< HEAD
-      | ArrayTypedMapCustomProp;
-=======
       | TypedMapCustomProp;
->>>>>>> c43100dd
   };
 };
 
