--- conflicted
+++ resolved
@@ -346,17 +346,14 @@
   | typeof COMPONENT_RENDERED
   | "select"
   | "selectEnd"
-<<<<<<< HEAD
   | "reposition"
   | "repositionIdle"
   | "repositionActive"
   | "repositionFailed"
-  | "repositionSuccess";
-=======
+  | "repositionSuccess"
   | typeof COMPONENT_DELETED
   | typeof COMPONENT_REWIRED
   | typeof PROPS_UPDATED;
->>>>>>> 242a44e8
 
 export function createCanvasMachine(id: string) {
   const subscribers: { [key in SubscribeStates]: Callback[] } = {
@@ -373,17 +370,14 @@
     [COMPONENT_RENDERED]: [],
     select: [],
     selectEnd: [],
-<<<<<<< HEAD
     reposition: [],
     repositionIdle: [],
     repositionActive: [],
     repositionFailed: [],
     repositionSuccess: [],
-=======
     [COMPONENT_DELETED]: [],
     [COMPONENT_REWIRED]: [],
     [PROPS_UPDATED]: [],
->>>>>>> 242a44e8
   };
   function subscribeCanvasMachine(state: SubscribeStates, cb: Callback) {
     subscribers[state].push(cb);
@@ -751,16 +745,13 @@
         setSelectedComponent,
         setLastDropped,
         handleComponentRendered,
-<<<<<<< HEAD
         setRepositionTarget,
         setRepositionComponent,
         emitRepositionFailed: callSubscribersFromAction("repositionFailed"),
         emitRepositionSuccess: callSubscribersFromAction("repositionSuccess"),
-=======
         emitComponentDeleted: callSubscribersFromAction(COMPONENT_DELETED),
         emitComponentRewired: callSubscribersFromAction(COMPONENT_REWIRED),
         emitPropsUpdated: callSubscribersFromAction(PROPS_UPDATED),
->>>>>>> 242a44e8
       },
     }
   );
