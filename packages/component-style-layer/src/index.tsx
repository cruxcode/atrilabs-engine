import { Tab, Container } from "@atrilabs/core";
import { TabBody } from "./TabBody";
import { TabHeader } from "./TabHeader";
import { useShowTab } from "./hooks/useShowTab";
import { useManageCSS } from "./hooks/useManageCSS";
import { UploadContainer } from "@atrilabs/shared-layer-lib";
import { useUploadAssetManager } from "./hooks/useUploadAssetManager";
import { useShowColorPalette } from "./hooks/useShowColorPalette";
import { ColorPickerAsset } from "./components/commons/ColorPickerAsset";

/*
This serves as the Data Manager component for this layer.
*/
export default function () {
  // show tab and set alias
  const { showTab, alias, setAliasCb, id } = useShowTab();
  const { patchCb, styles, treeOptions } = useManageCSS(id);
  const {
    openAssetManager,
    modes,
    onCrossClicked,
    onSelect,
    onUploadSuccess,
    showAssetPanel,
  } = useUploadAssetManager(patchCb);
  const {
    showColorPalette,
    linkColorPaletteToStyleItem,
    title,
    openPalette,
    closePalette,
  } = useShowColorPalette();
  return (
    <>
      {showTab && id ? (
        <Tab
          name="PropertiesTab"
          body={
<<<<<<< HEAD
            <>
              <TabBody
                alias={alias}
                setAliasCb={setAliasCb}
                patchCb={patchCb}
                styles={styles}
                treeOptions={treeOptions}
                openAssetManager={openAssetManager}
                openPalette={openPalette}
              />
              {showColorPalette && linkColorPaletteToStyleItem ? (
                <div
                  style={{
                    position: "absolute",
                    bottom: "0.2rem",
                    left: "-17rem",
                  }}
                >
                  <ColorPickerAsset
                    styleItem={linkColorPaletteToStyleItem}
                    closePalette={closePalette}
                    styles={styles}
                    patchCb={patchCb}
                    title={title}
                  />
                </div>
              ) : null}
            </>
=======
            <TabBody
              alias={alias}
              setAliasCb={setAliasCb}
              patchCb={patchCb}
              styles={styles}
              treeOptions={treeOptions}
              openAssetManager={openAssetManager}
              compId={id}
            />
>>>>>>> 83248f27
          }
          header={<TabHeader />}
          itemName={"styles"}
        />
      ) : null}
      {showAssetPanel ? (
        <Container name="Drop" onClose={onCrossClicked}>
          <UploadContainer
            modes={modes}
            onCrossClicked={onCrossClicked}
            onUploadSuccess={onUploadSuccess}
            onSelect={onSelect}
          />
        </Container>
      ) : null}
    </>
  );
}<|MERGE_RESOLUTION|>--- conflicted
+++ resolved
@@ -36,7 +36,6 @@
         <Tab
           name="PropertiesTab"
           body={
-<<<<<<< HEAD
             <>
               <TabBody
                 alias={alias}
@@ -46,6 +45,7 @@
                 treeOptions={treeOptions}
                 openAssetManager={openAssetManager}
                 openPalette={openPalette}
+                compId={id}
               />
               {showColorPalette && linkColorPaletteToStyleItem ? (
                 <div
@@ -65,17 +65,6 @@
                 </div>
               ) : null}
             </>
-=======
-            <TabBody
-              alias={alias}
-              setAliasCb={setAliasCb}
-              patchCb={patchCb}
-              styles={styles}
-              treeOptions={treeOptions}
-              openAssetManager={openAssetManager}
-              compId={id}
-            />
->>>>>>> 83248f27
           }
           header={<TabHeader />}
           itemName={"styles"}
