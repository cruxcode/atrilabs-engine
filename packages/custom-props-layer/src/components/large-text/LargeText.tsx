--- conflicted
+++ resolved
@@ -1,10 +1,7 @@
 import { useCallback, useMemo } from "react";
 import { ComponentProps } from "../../types";
-<<<<<<< HEAD
 import ControlledInput from "./ControlledInput";
-=======
 import { createObject } from "../../utility/Utility";
->>>>>>> 65cb725a
 
 export const LargeText: React.FC<ComponentProps> = (props) => {
   const selector = useMemo(() => {
