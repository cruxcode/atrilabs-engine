--- conflicted
+++ resolved
@@ -1,11 +1,7 @@
 import { useCallback, useMemo } from "react";
 import { ComponentProps } from "../../types";
-<<<<<<< HEAD
 import { createObject } from "@atrilabs/canvas-runtime-utils/src/utils";
-=======
 import ControlledInput from "./ControlledInput";
-import { createObject } from "../../utility/Utility";
->>>>>>> 6716a956
 
 export const LargeText: React.FC<ComponentProps> = (props) => {
   const selector = useMemo(() => {
