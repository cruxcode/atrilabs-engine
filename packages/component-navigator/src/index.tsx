import { Container, Menu } from "@atrilabs/core";
import {
  gray300,
  gray500,
  gray700,
  gray800,
  h1Heading,
  IconMenu,
} from "@atrilabs/design-system";
import React, { MouseEvent, useCallback, useRef, useState } from "react";
import { ReactComponent as CompNavIcon } from "./assets/comp-nav-icon.svg";
import { Cross } from "./assets/Cross";
import { useNavigatorNodes } from "./hooks/useComponentNodes";
import {
  clickOverlay,
  hoverOverlay,
  useMarginOverlay,
} from "./hooks/useMarginOverlay";
import { NavigatorNode } from "./types";
import CaretDown from "./assets/CaretDown";
import CaretRight from "./assets/CaretRight";
<<<<<<< HEAD
import { flattenRootNavigatorNode, getNavigatorNodeDomId } from "./utils";
=======
>>>>>>> f3e9373e
import { useDragDrop } from "./hooks/useDragDrop";
import { useDeleteKey } from "./hooks/useDeleteKey";
const styles: { [key: string]: React.CSSProperties } = {
  iconContainer: {
    borderRight: `1px solid ${gray800}`,
  },
  dropContainerItem: {
    width: "15rem",
    height: `100%`,
    backgroundColor: gray700,
    boxSizing: "border-box",
    userSelect: "none",
    overflow: "auto",
    fontFamily: "Inter sans-serif",
  },
  dropContainerItemHeader: {
    display: "flex",
    justifyContent: "space-between",
    padding: "0.5rem 1rem",
  },
  dropContainerItemHeaderH4: {
    ...h1Heading,
    color: gray300,
    margin: "0px",
  },
  icons: {
    display: "flex",
    alignItems: "center",
    height: "100%",
  },
  iconsSpan: {
    display: "flex",
    justifyContent: "center",
    alignItems: "center",
    cursor: "pointer",
    width: "1.3rem",
  },
};

export default function () {
  const [showDropPanel, setShowDropContianer] = useState<boolean>(false);
  const openDropContainer = useCallback(() => {
    setShowDropContianer(true);
  }, []);
  const closeContainer = useCallback(() => {
    setShowDropContianer(false);
  }, []);
  const ref = useRef<HTMLDivElement>(null);

  const { removeMarginOverlay } = useMarginOverlay(clickOverlay);
  const { removeMarginOverlay: removeMarginOverlay1 } =
    useMarginOverlay(hoverOverlay);
  const { rootNavigatorNode, toggleNode, patchCb, openOrCloseMap } =
    useNavigatorNodes();
  const [selectedNode, setSelectedNode] = useState<NavigatorNode | null>(null);
  useDragDrop(rootNavigatorNode, openOrCloseMap, patchCb, setSelectedNode);
  useDeleteKey(selectedNode, () => {
    removeMarginOverlay1();
    removeMarginOverlay();
  });
  // const flattenedNodes = useMemo(() => {
  //   return rootNavigatorNode !== null
  //     ? flattenRootNavigatorNode(rootNavigatorNode)
  //     : [];
  // }, [rootNavigatorNode]);
  const onClickOnNavigator = (evt: MouseEvent) => {
    removeMarginOverlay();
    evt.stopPropagation();
    evt.preventDefault();
  };

  return (
    <>
      <Menu name="PageMenu" order={4}>
        <div style={styles.iconContainer}>
          <IconMenu onClick={openDropContainer} active={false}>
            <CompNavIcon />
          </IconMenu>
        </div>
      </Menu>

      {showDropPanel && rootNavigatorNode ? (
        <Container name="Drop" onClose={closeContainer}>
          <div style={styles.dropContainerItem} onClick={onClickOnNavigator}>
            <header style={styles.dropContainerItemHeader}>
              <h4 style={styles.dropContainerItemHeaderH4}>Navigator</h4>
              <div style={styles.icons}>
                <span style={styles.iconsSpan} onClick={closeContainer}>
                  <Cross />
                </span>
              </div>
            </header>
            <div>
              <div ref={ref}>
                {/* {flattenedNodes.map((node: NavigatorNode) => ( */}
                <ComponentNodeEl
                  key={rootNavigatorNode.id}
                  node={rootNavigatorNode}
                  sendPatch={patchCb}
                  toggleNode={toggleNode}
                  selectedNode={selectedNode}
                  setSelectedNode={setSelectedNode}
                  openOrCloseMap={openOrCloseMap}
                />
                {/* ))} */}
              </div>
            </div>
          </div>
        </Container>
      ) : null}
    </>
  );
}

type ComponentNodeElProps = {
  node: NavigatorNode;
  openOrCloseMap: { [key: string]: boolean };
  sendPatch: (
    id: string,
    newParentId: string,
    newIndex: number,
    isMovingUp: boolean
  ) => void;
  toggleNode: (id: string) => void;
  selectedNode?: NavigatorNode | null;
  setSelectedNode: (node: NavigatorNode) => void;
};

const ComponentNodeEl: React.FC<ComponentNodeElProps> = ({
  node,
  sendPatch,
  toggleNode,
  selectedNode,
  setSelectedNode,
  openOrCloseMap,
}) => {
  const { createMarginOverlay, removeMarginOverlay } =
    useMarginOverlay(hoverOverlay);
  const {
    createMarginOverlay: createMarginOverlay1,
    removeMarginOverlay: removeMarginOverlay1,
  } = useMarginOverlay(clickOverlay);
  const children = node.children?.map((child) => (
    <ComponentNodeEl
      key={child.id}
      node={child}
      sendPatch={sendPatch}
      toggleNode={toggleNode}
      selectedNode={selectedNode}
      setSelectedNode={setSelectedNode}
      openOrCloseMap={openOrCloseMap}
    />
  ));
  const showOverlay = (evt: React.MouseEvent) => {
    removeMarginOverlay();
    createMarginOverlay(node.id);
    evt.preventDefault();
  };
  const showOverlayOnClick = (evt: React.MouseEvent) => {
    removeMarginOverlay1();
    createMarginOverlay1(node.id);
    setSelectedNode(node);
    evt.stopPropagation();
    evt.preventDefault();
  };
  const isOpen = openOrCloseMap[node.id];

  const toggleOpen = (evt: React.MouseEvent) => {
    if (node.type === "acceptsChild") {
      toggleNode(node.id);
    }
    evt.stopPropagation();
    evt.preventDefault();
  };
  const hideOverlay = (evt: React.MouseEvent) => {
    removeMarginOverlay();
    evt.preventDefault();
  };
  return (
    <div
      id={getNavigatorNodeDomId(node.id)}
      style={{
        marginLeft: "10px",
        padding: "4px 0px",
        backgroundColor:
          selectedNode && selectedNode.id === node.id ? gray800 : "transparent",
      }}
      onClick={showOverlayOnClick}
    >
      {node.type === "acceptsChild" && (
        <span onClick={toggleOpen}>
          {isOpen ? <CaretDown /> : <CaretRight />}
        </span>
      )}
      <span
        style={{
          color:
            selectedNode && selectedNode.id === node.id ? gray500 : gray300,
        }}
        onMouseEnter={showOverlay}
        onMouseLeave={hideOverlay}
      >
        {" "}
        {node.name}
      </span>
      {isOpen && children}
    </div>
  );
};<|MERGE_RESOLUTION|>--- conflicted
+++ resolved
@@ -19,10 +19,7 @@
 import { NavigatorNode } from "./types";
 import CaretDown from "./assets/CaretDown";
 import CaretRight from "./assets/CaretRight";
-<<<<<<< HEAD
-import { flattenRootNavigatorNode, getNavigatorNodeDomId } from "./utils";
-=======
->>>>>>> f3e9373e
+import { getNavigatorNodeDomId } from "./utils";
 import { useDragDrop } from "./hooks/useDragDrop";
 import { useDeleteKey } from "./hooks/useDeleteKey";
 const styles: { [key: string]: React.CSSProperties } = {
