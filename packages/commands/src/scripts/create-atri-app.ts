--- conflicted
+++ resolved
@@ -63,18 +63,6 @@
       },
       // Update these versions on every release
       dependencies: {
-<<<<<<< HEAD
-        "@atrilabs/atri-app-core": "^1.0.0-alpha.6",
-        "@atrilabs/canvas-zone": "^1.0.0-alpha.6",
-        "@atrilabs/commands": "^1.0.0-alpha.6",
-        "@atrilabs/commands-builder": "^1.0.0-alpha.6",
-        "@atrilabs/core": "^1.0.0-alpha.6",
-        "@atrilabs/design-system": "^1.0.0-alpha.6",
-        "@atrilabs/pwa-builder": "^1.0.0-alpha.6",
-        "@atrilabs/pwa-builder-server": "^1.0.0-alpha.6",
-        "@atrilabs/react-component-manifests": "^1.0.0-alpha.6",
-        "@atrilabs/utils": "^1.0.0-alpha.6",
-=======
         "@atrilabs/atri-app-core": "^1.0.0-alpha.7",
         "@atrilabs/canvas-zone": "^1.0.0-alpha.7",
         "@atrilabs/commands": "^1.0.0-alpha.7",
@@ -85,7 +73,6 @@
         "@atrilabs/pwa-builder-server": "^1.0.0-alpha.7",
         "@atrilabs/react-component-manifests": "^1.0.0-alpha.7",
         "@atrilabs/utils": "^1.0.0-alpha.7",
->>>>>>> 28a93bd3
         "node-noop": "^1.0.0",
         react: "18.2.0",
         "react-dom": "18.2.0",
