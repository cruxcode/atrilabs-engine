--- conflicted
+++ resolved
@@ -1,37 +1,9 @@
 import { useEffect, useMemo, useReducer } from "react";
-<<<<<<< HEAD
-import { subscribeCanvasUpdate } from "./CanvasComponentData";
-=======
 import {
   callCanvasComponentRenderedSubscribers,
   subscribeCanvasUpdate,
 } from "./CanvasComponentData";
->>>>>>> 68f32b22
 import { DecoratorProps, DecoratorRenderer } from "./DecoratorRenderer";
-
-const canvasComponentRenderedSubscribers: ((
-  compId: string,
-  updateNum: number
-) => void)[] = [];
-export function subscribeOnComponentRendered(
-  cb: (compId: string, updateNum: number) => void
-) {
-  canvasComponentRenderedSubscribers.push(cb);
-  return () => {
-    const index = canvasComponentRenderedSubscribers.findIndex(
-      (curr) => curr === cb
-    );
-    if (index >= 0) {
-      canvasComponentRenderedSubscribers.splice(index, 1);
-    }
-  };
-}
-function callCanvasComponentRenderedSubscribers(
-  compId: string,
-  updateNum: number
-) {
-  canvasComponentRenderedSubscribers.forEach((cb) => cb(compId, updateNum));
-}
 
 /**
  * MutationDecorator is used with components that cannot accept child.
