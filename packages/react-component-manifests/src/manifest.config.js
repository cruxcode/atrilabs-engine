--- conflicted
+++ resolved
@@ -141,11 +141,10 @@
       modulePath: "./src/manifests/Form/Form.tsx",
       exportedVarName: "Form",
     },
-<<<<<<< HEAD
     Testimonial: {
       modulePath: "./src/manifests/Testimonial/Testimonial.tsx",
       exportedVarName: "Testimonial",
-=======
+    },
     UnorderedList: {
       modulePath: "./src/manifests/UnorderedList/UnorderedList.tsx",
       exportedVarName: "UnorderedList",
@@ -153,7 +152,6 @@
     Overlay: {
       modulePath: "./src/manifests/Overlay/Overlay.tsx",
       exportedVarName: "Overlay",
->>>>>>> 464eb98f
     },
   },
 };