--- conflicted
+++ resolved
@@ -23,20 +23,12 @@
     "url": "https://github.com/cruxcode/atrilabs-engine/issues"
   },
   "dependencies": {
-<<<<<<< HEAD
-    "@atrilabs/app-design-forest": "^0.0.21",
-    "@atrilabs/component-icon-manifest-schema": "^0.0.21",
-    "@atrilabs/design-system": "^0.0.21",
-    "@atrilabs/layer-types": "^0.0.21",
-    "@atrilabs/react-component-manifest-schema": "^0.0.21",
-    "antd": "^4.21.7",
-=======
     "@atrilabs/app-design-forest": "^0.0.22",
     "@atrilabs/component-icon-manifest-schema": "^0.0.22",
     "@atrilabs/design-system": "^0.0.22",
     "@atrilabs/layer-types": "^0.0.22",
     "@atrilabs/react-component-manifest-schema": "^0.0.22",
->>>>>>> 9499982e
+    "antd": "^4.21.7",
     "typescript": "^4.6.4"
   },
   "devDependencies": {
