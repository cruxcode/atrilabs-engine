import { Breakpoint, ComponentCoordsWM } from "@atrilabs/canvas-runtime";
import { BrowserForestManager } from "@atrilabs/core";
import ComponentTreeId from "@atrilabs/app-design-forest/lib/componentTree?id";
import { Tree, TreeNode } from "@atrilabs/forest";

// ================== body ===============================
export function lrtbSort(coords: ComponentCoordsWM[]) {
  coords.sort((a, b) => {
    const topDiff = a.topWM - b.topWM;
    if (topDiff === 0) {
      return a.leftWM - b.leftWM;
    }
    return topDiff;
  });
  return coords;
}

export function getEffectiveBreakpointWidths(
  canvasBreakpoint: Breakpoint,
  breakpoints: { [maxWidth: string]: { property: { styles: any } } }
) {
  const effectiveBreapointWidths = Object.keys(breakpoints).filter(
    (currMax) => {
      return parseInt(currMax) >= canvasBreakpoint.max;
    }
  );
  return effectiveBreapointWidths.sort((a, b) => {
    return parseInt(b) - parseInt(a);
  });
}

export function getEffectiveStyle(
  canvasBreakpoint: Breakpoint,
  breakpoints: { [maxWidth: string]: { property: { styles: any } } },
  styles: any
) {
  const effectiveBreakpointWidths = getEffectiveBreakpointWidths(
    canvasBreakpoint,
    breakpoints
  );
  let effectiveStyle = { ...styles };
  effectiveBreakpointWidths.forEach((curr) => {
    effectiveStyle = {
      ...effectiveStyle,
      ...breakpoints[curr].property.styles,
    };
  });
  return effectiveStyle;
}

export type ParentChildMap = { [parentId: string]: string[] };

/**
 * Filter out parent ids from lookup map that has been deleted
 * @param currentParentId
 * @param lookupMap
 * @param reverseMap
 */
function _createReverseMap(
  currentParentId: string,
  lookupMap: ParentChildMap,
  reverseMap: ParentChildMap
) {
  const childIds = reverseMap[currentParentId]!;
  childIds.forEach((childId) => {
    if (lookupMap[childId] !== undefined) {
      reverseMap[childId] = lookupMap[childId]!;
      _createReverseMap(childId, lookupMap, reverseMap);
    }
  });
}

export function createReverseMap(
  nodes: { [nodeId: string]: TreeNode },
  rootNodeId: string
) {
  const nodeIds = Object.keys(nodes);
  // lookupMap helps to quickly find all the children of a parent
  // lookupMap can contain components that are children of a deleted component
  const lookupMap: ParentChildMap = { [rootNodeId]: [] };
  // reverseMap does not contain components that are children of a deleted component
  const reverseMap: ParentChildMap = { [rootNodeId]: [] };
  nodeIds.forEach((nodeId) => {
    const node = nodes[nodeId]!;
    const parentId = node.state.parent.id;
    // update lookup map
    if (lookupMap[parentId] === undefined) {
      lookupMap[parentId] = [nodeId];
    } else {
      lookupMap[parentId]!.push(nodeId);
    }
    // update reverse map with children of root only
    if (parentId === rootNodeId) {
      reverseMap[rootNodeId]!.push(node.id);
    }
  });
  _createReverseMap(rootNodeId, lookupMap, reverseMap);
  return reverseMap;
}

export function getAllNodeIdsFromReverseMap(
  reverseMap: ParentChildMap,
  rootId: string
) {
  const parentNodeIds = Object.keys(reverseMap);
  const childNodeIds = parentNodeIds
    .map((parentNodeId) => {
      return reverseMap[parentNodeId]!;
    })
    .flat();
  const nodeIds = new Set([...parentNodeIds, ...childNodeIds]);
  nodeIds.delete(rootId);
  return Array.from(nodeIds);
}

/**
 *
 * @param nodes map of tree id and tree node
 * @param rootNodeId id of node to start breadth first walk from.
 * @returns parent-children map where children are sorted
 */
export function createSortedParentChildMap(
  nodes: { [nodeId: string]: TreeNode },
  rootNodeId: string
) {
  const parentChildMap = createReverseMap(nodes, rootNodeId);
  const parentNodeIds = Object.keys(parentChildMap);
  for (let i = 0; i < parentNodeIds.length; i++) {
    const currentParentNodeId = parentNodeIds[i];
    const currentNodesChildIds = parentChildMap[currentParentNodeId];
    currentNodesChildIds.sort((a, b) => {
      return nodes[a].state.parent.index - nodes[b].state.parent.index;
    });
  }
  return parentChildMap;
}
export function getComponentNode(id: string) {
  const compTree = BrowserForestManager.currentForest.tree(ComponentTreeId);
  return compTree!.nodes[id];
}
<<<<<<< HEAD
export function getAncestors(id: string, ancestors: string[] = []) {
  // return an array of ancestors
  const compNode = getComponentNode(id);
  const compParent = compNode.state.parent.id;
  ancestors.push(compNode.id);
  if (compParent !== "body") {
    getAncestors(compParent, ancestors);
  }
  return ancestors;
}
export function getStylesAlias(id: string, componentTree: Tree, cssTree: Tree) {
  const cssNode = cssTree.links[id];
  const cssNodeId = cssNode.childId;
  return {
    alias: componentTree.nodes[id].state?.alias,
    cssStyles: cssTree.nodes[cssNodeId].state?.property.styles,
  };
=======

export function createObject(
  referenceObject: any,
  keys: (string | number)[],
  value: string | number | boolean | string[] | number[] | boolean[]
) {
  if (referenceObject === null) return referenceObject;
  if (keys.length === 0) {
    return value;
  }
  if (keys.length === 1) {
    referenceObject[keys[0]] = value;
  } else {
    const [key, ...remainingKeys] = keys;
    const nextKey = remainingKeys[0];
    const nextRemainingKeys = remainingKeys.slice(1);

    if (
      typeof referenceObject[key] === "string" ||
      typeof referenceObject[key] === "number"
    ) {
      return referenceObject;
    }

    if (typeof nextKey === "number") {
      if (referenceObject[key] === undefined || referenceObject[key] === null) {
        // create array
        referenceObject[key] = [];
      }

      // Fill empty index with empty object
      if (referenceObject[key].length < nextKey + 1) {
        const delta = nextKey + 1 - referenceObject[key].length;
        for (let i = 0; i < delta; i++) {
          referenceObject[key].push({});
        }
      }

      // recursively write the object
      referenceObject[key][nextKey] = createObject(
        referenceObject[key][nextKey],
        nextRemainingKeys,
        value
      );
    } else {
      // recursively write the object
      referenceObject[key] = createObject(
        typeof referenceObject[key] === "undefined" ? {} : referenceObject[key],
        remainingKeys,
        value
      );
    }
  }

  return referenceObject;
>>>>>>> b44c4be1
}<|MERGE_RESOLUTION|>--- conflicted
+++ resolved
@@ -138,9 +138,8 @@
   const compTree = BrowserForestManager.currentForest.tree(ComponentTreeId);
   return compTree!.nodes[id];
 }
-<<<<<<< HEAD
 export function getAncestors(id: string, ancestors: string[] = []) {
-  // return an array of ancestors
+  // returns array of ancestors, 0th index is the component itself, 1st index is parent if exists, 2th is the grandparent and so on
   const compNode = getComponentNode(id);
   const compParent = compNode.state.parent.id;
   ancestors.push(compNode.id);
@@ -150,14 +149,14 @@
   return ancestors;
 }
 export function getStylesAlias(id: string, componentTree: Tree, cssTree: Tree) {
+  // returns the alias and styles of an element
   const cssNode = cssTree.links[id];
   const cssNodeId = cssNode.childId;
   return {
     alias: componentTree.nodes[id].state?.alias,
     cssStyles: cssTree.nodes[cssNodeId].state?.property.styles,
   };
-=======
-
+}
 export function createObject(
   referenceObject: any,
   keys: (string | number)[],
@@ -212,5 +211,4 @@
   }
 
   return referenceObject;
->>>>>>> b44c4be1
 }