const path = require("path");

const appForestPkgId = "@atrilabs/app-design-forest";

const forestsConfig = {
  [appForestPkgId]: [
    {
      modulePath: "@atrilabs/app-design-forest/lib/componentTree.js",
    },
    {
      modulePath: "@atrilabs/app-design-forest/lib/cssTree.js",
    },
    {
      modulePath: "@atrilabs/app-design-forest/lib/customPropsTree.js",
    },
    {
      modulePath: "@atrilabs/app-design-forest/lib/callbackHandlerTree.js",
    },
  ],
};

// path pointing to process.cwd
const compileAppOutputDir = process.cwd();
const defaultTemplateDir = "./templates";
const userTemplateDir = "atri_templates";
const resourceDir = "./localdb/resources";

const EVENT_SERVER_PORT = process.env["EVENT_SERVER_PORT"]
  ? parseInt(process.env["EVENT_SERVER_PORT"])
  : 4001;
const FILE_SERVER_PORT = process.env["FILE_SERVER_PORT"]
  ? parseInt(process.env["FILE_SERVER_PORT"])
  : 4002;
const EVENT_SERVER_CLIENT = `http://localhost:${EVENT_SERVER_PORT}`;
const MANIFEST_SERVER_PORT = process.env["MANIFEST_SERVER_PORT"]
  ? parseInt(process.env["MANIFEST_SERVER_PORT"])
  : 4003;
const MANIFEST_SERVER_CLIENT = `http://localhost:${MANIFEST_SERVER_PORT}`;
const PUBLISH_SERVER_PORT = process.env["PUBLISH_SERVER_PORT"]
  ? parseInt(process.env["PUBLISH_SERVER_PORT"])
  : 4004;
const PUBLISH_SERVER_CLIENT = `http://localhost:${PUBLISH_SERVER_PORT}`;
const IPC_SERVER_PORT = process.env["IPC_SERVER_PORT"]
  ? parseInt(process.env["IPC_SERVER_PORT"])
  : 4006;

module.exports = {
  pkgManager: "yarn",
  forests: forestsConfig,
  forestManager: {
    path: require.resolve(
      "@atrilabs/forest/lib/implementations/lowdb/LowDbForestManager"
    ),
    options: {
      forestDir: "localdb",
      forestsConfig: forestsConfig,
    },
  },
  layers: [
    { pkg: "@atrilabs/base-layer" },
    { pkg: "@atrilabs/load-forest-data-layer" },
    { pkg: "@atrilabs/app-design-layer" },
    { pkg: "@atrilabs/atri-icon-layer" },
    { pkg: "@atrilabs/app-page-layer" },
    { pkg: "@atrilabs/canvas-breakpoint-layer" },
    { pkg: "@atrilabs/component-list-layer" },
    { pkg: "@atrilabs/manage-canvas-runtime-layer" },
    { pkg: "@atrilabs/component-style-layer" },
    { pkg: "@atrilabs/overlay-hints-layer" },
    { pkg: "@atrilabs/publish-app-layer" },
    { pkg: "@atrilabs/custom-props-layer" },
    { pkg: "@atrilabs/asset-manager-layer" },
    { pkg: "@atrilabs/app-template-layer" },
    { pkg: "@atrilabs/action-layer" },
    { pkg: "@atrilabs/resource-processor-layer" },
<<<<<<< HEAD
    { pkg: "@atrilabs/undo-redo-layer" },
=======
    { pkg: "@atrilabs/component-navigator" },
>>>>>>> 334be6fb
  ],
  output: "lib",
  services: {
    fileServer: {
      path: require.resolve("@atrilabs/server-client/lib/file-server"),
      options: {
        dir: path.resolve(__dirname, "..", "lib"),
        port: FILE_SERVER_PORT,
      },
    },
    eventServer: {
      path: require.resolve("@atrilabs/server-client/lib/websocket/server"),
      options: {
        port: EVENT_SERVER_PORT,
      },
    },
    manifestServer: {
      path: require.resolve("@atrilabs/server-client/lib/manifest/server"),
      options: {
        port: MANIFEST_SERVER_PORT,
      },
    },
    publishServer: {
      path: require.resolve("@atrilabs/server-client/lib/publish-app/server"),
      options: {
        port: PUBLISH_SERVER_PORT,
      },
    },
    ipcServer: {
      path: require.resolve("@atrilabs/server-client/lib/ipc-server/server"),
      options: {
        port: IPC_SERVER_PORT,
      },
    },
  },
  targets: [
    {
      targetName: "Web App",
      hint: "A React App that supports SSR",
      description: "A React App that supports SSR",
      tasksHandler: {
        modulePath: require.resolve("@atrilabs/app-generator/lib/index.js"),
      },
      options: {
        appForestPkgId,
        outputDir: `${compileAppOutputDir}/atri_app`,
        controllers: {
          python: {
            dir: `${compileAppOutputDir}/controllers`,
            stubGenerators: [
              {
                modulePath:
                  "@atrilabs/component-tree-to-app/lib/pythonStubGenerator.js",
                options: {},
              },
            ],
          },
        },
        rootComponentId: "body",
        components: [
          {
            modulePath:
              "@atrilabs/component-tree-to-app/lib/componentTreeToComponentDef.js",
            options: {},
          },
        ],
        props: [
          {
            modulePath:
              "@atrilabs/component-tree-to-app/lib/childTreeToProps.js",
            options: {},
          },
        ],
        callbacks: [
          {
            modulePath:
              "@atrilabs/component-tree-to-app/lib/handlerTreeToCallbacks.js",
            options: {},
          },
        ],
        resources: [
          {
            modulePath:
              "@atrilabs/component-tree-to-app/lib/resourceGenerator.js",
            options: {},
          },
        ],
      },
    },
  ],
  clients: {
    eventClient: {
      // needed in import format
      modulePath: "@atrilabs/server-client/lib/websocket/client",
    },
  },
  env: {
    EVENT_SERVER_CLIENT,
    MANIFEST_SERVER_CLIENT,
    PUBLISH_SERVER_CLIENT,
  },
  runtimes: [{ pkg: "@atrilabs/canvas-runtime" }],
  manifestClient: {
    path: require.resolve("@atrilabs/server-client/lib/manifest/client"),
    devPath: require.resolve("@atrilabs/server-client/lib/manifest/devClient"),
  },
  manifestSchema: [
    { pkg: "@atrilabs/component-icon-manifest-schema" },
    { pkg: "@atrilabs/react-component-manifest-schema" },
  ],
  manifestDirs: [{ pkg: "@atrilabs/react-component-manifests" }],
  assetManager: {
    hostname: EVENT_SERVER_CLIENT,
    urlPath: "/app-assets",
    assetsDir: `${compileAppOutputDir}/assets`,
  },
  templateManager: {
    defaultDirs: [defaultTemplateDir],
    dirs: [userTemplateDir],
  },
  resources: {
    path: resourceDir,
  },
};<|MERGE_RESOLUTION|>--- conflicted
+++ resolved
@@ -73,11 +73,8 @@
     { pkg: "@atrilabs/app-template-layer" },
     { pkg: "@atrilabs/action-layer" },
     { pkg: "@atrilabs/resource-processor-layer" },
-<<<<<<< HEAD
     { pkg: "@atrilabs/undo-redo-layer" },
-=======
     { pkg: "@atrilabs/component-navigator" },
->>>>>>> 334be6fb
   ],
   output: "lib",
   services: {
