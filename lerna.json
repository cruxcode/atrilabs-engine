{
	"packages": [
		"packages/*"
	],
<<<<<<< HEAD
	"version": "1.0.0-alpha.4",
=======
	"version": "1.0.0-alpha.0",
>>>>>>> 88d95a00
	"npmClient": "yarn",
	"useWorkspaces": true
}<|MERGE_RESOLUTION|>--- conflicted
+++ resolved
@@ -1,12 +1,6 @@
 {
-	"packages": [
-		"packages/*"
-	],
-<<<<<<< HEAD
-	"version": "1.0.0-alpha.4",
-=======
-	"version": "1.0.0-alpha.0",
->>>>>>> 88d95a00
-	"npmClient": "yarn",
-	"useWorkspaces": true
+  "packages": ["packages/*"],
+  "version": "1.0.0-alpha.4",
+  "npmClient": "yarn",
+  "useWorkspaces": true
 }